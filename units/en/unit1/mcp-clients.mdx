--- conflicted
+++ resolved
@@ -323,17 +323,6 @@
 
 ```json
 {
-<<<<<<< HEAD
-	"model": "Qwen/Qwen2.5-72B-Instruct",
-	"provider": "nebius",
-	"servers": [
-		{
-			"type": "stdio",
-			"command": "npx",
-			"args": ["@playwright/mcp@latest"]
-		}
-	]
-=======
     "model": "Qwen/Qwen2.5-72B-Instruct",
     "provider": "nebius",
     "servers": [
@@ -343,7 +332,6 @@
             "args": ["@playwright/mcp@latest"]
         }
     ]
->>>>>>> 70e5d874
 }
 ```
 

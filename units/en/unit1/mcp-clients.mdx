--- conflicted
+++ resolved
@@ -284,18 +284,11 @@
     "description": "Agent with Playwright MCP server",
     "model": "Qwen/Qwen2.5-72B-Instruct",
     "provider": "nebius",
-<<<<<<< HEAD
-    "mcp_servers": {
-        "playwright": {
-            "command": "npx",
-            "args": ["@playwright/mcp@latest"]
-=======
     "servers": [
         {
             "type": "stdio",
               "command": "npx",
               "args": ["@playwright/mcp@latest"]
->>>>>>> dc9120be
         }
     }
 }
